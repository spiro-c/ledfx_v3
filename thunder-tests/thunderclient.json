--- conflicted
+++ resolved
@@ -117,11 +117,7 @@
     "method": "POST",
     "sortNum": 30000,
     "created": "2022-06-24T09:10:21.433Z",
-<<<<<<< HEAD
     "modified": "2022-06-24T13:59:46.082Z",
-=======
-    "modified": "2022-06-24T14:53:53.819Z",
->>>>>>> 591a219f
     "headers": [],
     "params": [],
     "body": {
@@ -347,25 +343,17 @@
     "method": "PUT",
     "sortNum": 5000,
     "created": "2022-06-24T09:10:21.443Z",
-<<<<<<< HEAD
     "modified": "2022-06-24T14:09:08.034Z",
-=======
-    "modified": "2022-06-24T16:30:32.177Z",
->>>>>>> 591a219f
-    "headers": [
-      {
-        "name": "Content-Type",
-        "value": "application/json"
-      }
-    ],
-    "params": [],
-    "body": {
-      "type": "json",
-<<<<<<< HEAD
-      "raw": "{\n    \"id\": \"energy0\",\n    \"base_config\": {\"decay\": 0.8, \"vocals\": true, \"freq_max\": 5000, \"freq_min\": 500}\n}",
-=======
+    "headers": [
+      {
+        "name": "Content-Type",
+        "value": "application/json"
+      }
+    ],
+    "params": [],
+    "body": {
+      "type": "json",
       "raw": "{\n    \"id\": \"energy0\",\n    \"base_config\":{\n    \"bkg_brightness\": 0.2,\n    \"bkg_color\": \"#000000\",\n    \"blur\": 1,\n    \"brightness\": 1,\n    \"decay\": 0,\n    \"flip\": false,\n    \"freq_max\": 200,\n    \"freq_min\": 20,\n    \"hue_shift\": 0.5,\n    \"intensity\": 1,\n    \"mirror\": true,\n    \"palette\": \"rgb\",\n    \"saturation\": 1,\n    \"vocals\": false\n  }\n}",
->>>>>>> 591a219f
       "form": []
     },
     "tests": []
@@ -379,11 +367,7 @@
     "method": "POST",
     "sortNum": 20000,
     "created": "2022-06-24T09:10:21.444Z",
-<<<<<<< HEAD
     "modified": "2022-06-24T13:59:25.645Z",
-=======
-    "modified": "2022-06-24T14:53:27.188Z",
->>>>>>> 591a219f
     "headers": [
       {
         "name": "Content-Type",
